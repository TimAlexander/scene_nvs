import json
import math
import os
import random
from collections import Counter
from typing import Dict, List, Union

import cv2
import numpy as np
import torch
import torchvision
import tqdm
from PIL import Image
from scipy.spatial.transform import Rotation
from sklearn.model_selection import train_test_split
from torch.utils.data import Dataset

from scene_nvs.utils.distributed import rank_zero_print
<<<<<<< HEAD

# from scene_nvs.utils.prerender_depth import (  # render_and_save_depth_map
#    render_and_save_depth_map_batched,
# )
=======
from scene_nvs.utils.prerender_depth import render_and_save_depth_map_batched
from scene_nvs.utils.prerender_rgb import render_and_save_image_batched
>>>>>>> 2686af5f
from scene_nvs.utils.timings import rank_zero_print_log_time

RENDER_BATCH_SIZE = 16


class ScannetppIphoneDataset(Dataset):
    def __init__(
        self,
        root_dir: str,
        scenes: List[str],
        image_pairs_per_scene: int,
        distance_threshold: float,
        depth_map_type: str,
        depth_map: bool,
        transform: torchvision.transforms = None,
        stage: str = "train",
        rendered_rgb_cond: bool = False,
    ):
        self.root_dir: str = root_dir
        self.scenes: List[str] = scenes
        self.transform: torchvision.transforms = transform
        self.data: List[Dict[str, Union[str, torch.Tensor]]] = []
        self.distance_threshold = distance_threshold
        self.depth_map = depth_map
        self.depth_map_type = depth_map_type
        self.stage = stage
        self.rendered_rgb_cond = rendered_rgb_cond

        for scene in tqdm.tqdm(scenes, desc="Loading scenes"):
            self.data += self.load_data(os.path.join(root_dir, scene, "iphone"))

        # doesnt work from commandline
        # with multiprocessing.Pool(8) as pool:
        #     result = list(tqdm(pool.imap(self.load_data, [os.path.join(
        #         root_dir, scene, "iphone") for scene in scenes]), total=len(scenes)))
        # for data in result:
        #    self.data += data

        scene_counts = Counter(item["scene"] for item in self.data)

        # Find the minimum amount of data for one scene
        min_scene_data_count = min(scene_counts.values())
        rank_zero_print(
            "Minimum number of data points for one scene: ", min_scene_data_count
        )

        if image_pairs_per_scene > min_scene_data_count:
            rank_zero_print(
                "image_pairs_per_scene is larger than the minimum number of data points for one scene. Setting image_pairs_per_scene to minimum number of data points for one scene"
            )
            image_pairs_per_scene = min_scene_data_count

        # Remove data from all_data until all scenes have the same amount of data
        filtered_data = []
        # initialize dict with scene names as keys and 0 as values
        scene_counts_new = {scene: 0 for scene in scene_counts.keys()}
        for item in self.data:
            if scene_counts_new[item["scene"]] < image_pairs_per_scene:
                filtered_data.append(item)
                scene_counts_new[item["scene"]] += 1

        self.data = filtered_data

        # assert that all scenes have the same amount of data
        scene_counts = Counter(item["scene"] for item in self.data)
        assert (
            len(set(scene_counts.values())) == 1
        ), "Not all scenes have the same amount of data"

        # shuffle data randomly
        random.seed(10)
        random.shuffle(self.data)

    def load_data(self, directory) -> List[Dict[str, Union[str, torch.Tensor]]]:
        # Load data (Image + Camera Poses)
        image_folder = os.path.join(directory, "rgb")
        image_names = sorted(os.listdir(image_folder))
        image_files = [
            os.path.join(image_folder, image_name) for image_name in image_names
        ]

        # read the json file pose_intrinsic_imu.json at self.root_dir
        with open(os.path.join(directory, "pose_intrinsic_imu.json")) as f:
            poses = json.load(f)

        poses_c2w = {
            # aligned_pose is aligned with mesh the dataset provides
            frame: np.asarray(poses[frame]["aligned_pose"])
            for frame, pose in poses.items()
            if frame + ".jpg" in image_names
        }

        K = {
            frame: np.asarray(poses[frame]["intrinsic"])
            for frame, pose in poses.items()
            if frame + ".jpg" in image_names
        }

        # check if difference matrix exists
        # NOTE: for now loads distance matrices from pose, not aligned_pose, but should make no difference in relative pose
        if os.path.exists(os.path.join(directory, "distance_matrix.npy")):
            distance_matrix = np.load(os.path.join(directory, "distance_matrix.npy"))
            # to torch tensor
            distance_matrix = torch.from_numpy(distance_matrix)
            # rank_zero_print("Loaded distance matrix from file")
        else:
            distance_matrix = self.get_distance_matrix(
                np.asarray(list(poses_c2w.values()))
            )
            # get max
            maximum = torch.max(distance_matrix[~torch.isnan(distance_matrix)])
            # scale to 0-1
            distance_matrix = distance_matrix / maximum
            np.save(os.path.join(directory, "distance_matrix.npy"), distance_matrix)
            # rank_zero_print("Saved distance matrix to file")

        if not torch.is_tensor(distance_matrix):
            distance_matrix = torch.from_numpy(distance_matrix)
        # print("shape of distance matrix: ", distance_matrix.shape)

        mask = torch.logical_and(
            distance_matrix > 0, distance_matrix <= self.distance_threshold
        )

        candidate_indicies = torch.argwhere(mask)
        # get corresponding viewpoint metric for the candidate indicies
        candidate_viewpoint_metric = distance_matrix[mask]
        # bin the viewpoint metric into 10 bins to stratify the data
        bins = np.linspace(0, self.distance_threshold, 5)
        binned_viewpoint_metric = np.digitize(candidate_viewpoint_metric, bins)
        learn, test = train_test_split(
            candidate_indicies,
            test_size=0.2,
            stratify=binned_viewpoint_metric,
            random_state=42,
        )

        # shape of splits: (n, 2)
        train, val = train_test_split(
            learn,
            test_size=0.2,
            stratify=binned_viewpoint_metric[learn],
            random_state=42,
        )

        if self.stage == "train":
            data = [
                {
                    "indices": f"{i}_{j}",
                    "path_cond": image_files[i],
                    "path_target": image_files[j],
                    "pose_cond": poses_c2w[image_names[i].split(".")[0]],
                    "pose_target": poses_c2w[image_names[j].split(".")[0]],
                    "scene": directory.split("/")[-2],
                    "K_cond": K[image_names[i].split(".")[0]],
                    "K_target": K[image_names[j].split(".")[0]],
                }
                for i, j in train
            ]

        elif self.stage == "val":
            data = [
                {
                    "indices": f"{i}_{j}",
                    "path_cond": image_files[i],
                    "path_target": image_files[j],
                    "pose_cond": poses_c2w[image_names[i].split(".")[0]],
                    "pose_target": poses_c2w[image_names[j].split(".")[0]],
                    "scene": directory.split("/")[-2],
                    "K_cond": K[image_names[i].split(".")[0]],
                    "K_target": K[image_names[j].split(".")[0]],
                }
                for i, j in val
            ]

        elif self.stage == "test":
            data = [
                {
                    "indices": f"{i}_{j}",
                    "path_cond": image_files[i],
                    "path_target": image_files[j],
                    "pose_cond": poses_c2w[image_names[i].split(".")[0]],
                    "pose_target": poses_c2w[image_names[j].split(".")[0]],
                    "scene": directory.split("/")[-2],
                    "K_cond": K[image_names[i].split(".")[0]],
                    "K_target": K[image_names[j].split(".")[0]],
                }
                for i, j in test
            ]

        else:
            raise ValueError("stage must be one of train, val, test")

        # reprojection of depth or rgb image for local conditioning signal
        if self.depth_map:
            self.precompute_depth(directory, data)
        if self.rendered_rgb_cond:
            self.precompute_rgb(directory, data)

        return data

<<<<<<< HEAD
            for i, data_dict in enumerate(tqdm.tqdm(data, desc="Rendering depth maps")):
                depth_map_path = (
                    data_dict["path_cond"].replace("rgb", "depth").replace("jpg", "png")
                )
                if self.depth_map_type in ["gt", "partial_gt"]:
                    data_dict["depth_map_path"] = depth_map_path
                elif self.depth_map_type == "projected":
                    depth_map_path_proj = os.path.join(
                        proj_depth_root, f"{data_dict['indices']}.png"
                    )
                    data_dict["depth_map_path"] = depth_map_path_proj

                    if not os.path.exists(depth_map_path_proj):
                        current_batch.append(data_dict)
                        path_batch.append(depth_map_path)

                    if i == final_idx and len(current_batch) > 0:
                        # render_and_save_depth_map_batched(current_batch, path_batch)
                        raise NotImplementedError("Only in michaels env")
                    elif len(current_batch) < 64:
                        continue
                    elif len(current_batch) == 64:
                        raise NotImplementedError("Only in michaels env")
                        # render_and_save_depth_map_batched(current_batch, path_batch)
                        current_batch = []
                        path_batch = []
                    else:
                        raise ValueError("Something in batching didn't work.")
=======
    def precompute_rgb(self, directory, data):
        current_batch = []
        depth_path_batch = []
>>>>>>> 2686af5f

        proj_depth_root = os.path.join(directory, "proj_rgb")
        os.makedirs(proj_depth_root, exist_ok=True)

        for i, data_dict in enumerate(
            tqdm.tqdm(data, desc="Rendering partial RGB images")
        ):
            depth_map_path = (
                data_dict["path_cond"].replace("rgb", "depth").replace("jpg", "png")
            )
            rgb_cond_path = data_dict["path_cond"].replace("rgb", "proj_rgb")
            data_dict["rgb_cond_path"] = rgb_cond_path

            if not os.path.exists(rgb_cond_path):
                current_batch.append(data_dict)
                depth_path_batch.append(depth_map_path)

            if i == len(data) - 1 and len(current_batch) > 0:
                render_and_save_image_batched(current_batch, depth_path_batch)
                current_batch = []
                depth_path_batch = []
            elif len(current_batch) < RENDER_BATCH_SIZE:
                continue
            elif len(current_batch) == RENDER_BATCH_SIZE:
                render_and_save_image_batched(current_batch, depth_path_batch)
                current_batch = []
                depth_path_batch = []

    def precompute_depth(
        self, directory: str, data: List[Dict[str, torch.Tensor]]
    ) -> None:
        # cutting of gt for partial is done in shared_step
        current_batch = []
        path_batch = []

        proj_depth_root = os.path.join(directory, "proj_depth")
        os.makedirs(proj_depth_root, exist_ok=True)

        for i, data_dict in enumerate(tqdm.tqdm(data, desc="Rendering depth maps")):
            depth_map_path = (
                data_dict["path_cond"].replace("rgb", "depth").replace("jpg", "png")
            )
            if self.depth_map_type in ["gt", "partial_gt"]:
                data_dict["depth_map_path"] = depth_map_path
            elif self.depth_map_type == "projected":
                depth_map_path_proj = os.path.join(
                    proj_depth_root, f"{data_dict['indices']}.png"
                )
                data_dict["depth_map_path"] = depth_map_path_proj

                if not os.path.exists(depth_map_path_proj):
                    current_batch.append(data_dict)
                    path_batch.append(depth_map_path)

                if i == len(data) - 1 and len(current_batch) > 0:
                    render_and_save_depth_map_batched(current_batch, path_batch)
                    current_batch = []
                    path_batch = []
                elif len(current_batch) < RENDER_BATCH_SIZE:
                    continue
                elif (
                    len(current_batch) == RENDER_BATCH_SIZE
                ):  # TODO: make this a parameter or batch differently
                    render_and_save_depth_map_batched(current_batch, path_batch)
                    current_batch = []
                    path_batch = []
                else:
                    raise ValueError("Something in batching didn't work.")

            else:
                raise ValueError(
                    f"depth_map must be one of gt, partial_gt or projected, not {self.depth_map_type}"
                )

    def __len__(self) -> int:
        return len(self.data)

    # @rank_zero_print_log_time
    def __getitem__(self, idx: int) -> Dict[str, torch.Tensor]:
        data_dict = self.data[idx]
        image_target = Image.open(data_dict["path_target"])  # shape [3,1920,1440]
        image_cond = torchvision.io.read_image(
            data_dict["path_cond"]
        )  # shape [3,1920,1440]

        T = self.get_relative_pose(
            data_dict["pose_target"], data_dict["pose_cond"]
        )  # shape [7]

        # Overfit DEBUG set target image to be completely white
        # image_target = Image.new('RGB', (512, 512), color = 'white')
        image_cond_vae = None
        if self.transform:
            # apply transformations for VAE only on target image
            image_target = self.transform(image_target)
            image_cond_vae = torchvision.transforms.ToPILImage()(image_cond)
            image_cond_vae = self.transform(image_cond_vae)  # used for DreamPoseADapter

        result = {
            "image_cond": image_cond,
            "image_target": image_target,
            "T": T,
            "path_cond": data_dict["path_cond"],
            "image_cond_vae": image_cond_vae,
        }

        if self.depth_map:
            depth_map_path = data_dict["depth_map_path"]
            depth_map = self.read_depth_map(depth_map_path)  # shape [1,192,256]
            if self.depth_map_type in ["gt", "partial_gt"]:
                h, w = depth_map.shape[1:]
                assert (
                    h == 192 and w == 256
                ), "Depth map height is not 192"  # TODO: if loading works remove this
                depth_map = torchvision.transforms.CenterCrop(min(h, w))(depth_map)
            result["depth_map"] = depth_map
        return result

    # @log_time
    def read_depth_map(self, depth_map_path: str) -> torch.Tensor:
        # make sure to read the image as 16 bit
        depth_map = cv2.imread(depth_map_path, cv2.IMREAD_ANYDEPTH)
        # convert to int16, hacky, but depth shouldn't exceed 32.767 m
        depth_map = depth_map.astype(np.int16)

        return torch.from_numpy(depth_map).unsqueeze(0).float()

    def _truncate_data(self, n: int) -> None:
        # truncate the data to n points (for debugging)
        self.data = self.data[:n]

        rank_zero_print("Truncated data to length: " + str(self.__len__()))

    @rank_zero_print_log_time
    def get_distance_matrix(self, poses: np.ndarray) -> torch.Tensor:
        n = len(poses)
        distance_matrix = np.zeros((n, n, 2))
        for i in tqdm.tqdm(range(n)):
            for j in range(n):
                rotational_distance = self.get_rotational_distance(poses[i], poses[j])
                translational_distance = self.get_translational_distance(
                    poses[i], poses[j]
                )
                distance_matrix[i, j] = np.array(
                    [rotational_distance, translational_distance]
                )

        distance_matrix = np.sqrt(np.sum(distance_matrix**2, axis=2))
        return torch.from_numpy(distance_matrix)

    @rank_zero_print_log_time
    def get_difference_matrix_old(self, poses: np.ndarray) -> torch.Tensor:
        n = len(poses)
        difference_matrix = torch.zeros((n, n, 4))
        for i in tqdm.tqdm(range(n)):
            for j in range(n):
                difference_matrix[i, j] = self.get_T(poses[i], poses[j])
        return difference_matrix

    @rank_zero_print_log_time
    def get_distance_matrix_old(self, difference_matrix: torch.Tensor) -> torch.Tensor:
        difference_matrix[:, :, 2] = difference_matrix[:, :, 2] - 1  # to map 1 -> 0
        # Normalize
        difference_matrix[:, :, 2] = (
            difference_matrix[:, :, 2] / difference_matrix[:, :, 2].min()
        )
        difference_matrix[:, :, 0] = (
            difference_matrix[:, :, 0] / difference_matrix[:, :, 0].max()
        )
        difference_matrix[:, :, 3] = (
            difference_matrix[:, :, 3] / difference_matrix[:, :, 3].max()
        )

        single_distance_matrix = torch.sqrt(
            torch.sum(difference_matrix**2, dim=2)
        )  # Shape (n,n)

        return single_distance_matrix

    def get_rotational_distance(self, pose_1: np.ndarray, pose_2: np.ndarray) -> float:
        # http://www.boris-belousov.net/2016/12/01/quat-dist/#:~:text=Using%20quaternions%C2%B6&text=The%20difference%20rotation%20quaternion%20that,quaternion%20r%20%3D%20p%20q%20%E2%88%97%20.
        # https://math.stackexchange.com/questions/90081/quaternion-distance

        rotation_1 = Rotation.from_matrix(pose_1[:3, :3]).as_quat()
        rotation_2 = Rotation.from_matrix(pose_2[:3, :3]).as_quat()
        return 2 * np.arccos(np.dot(rotation_1, rotation_2))

    def get_translational_distance(
        self, pose_1: np.ndarray, pose_2: np.ndarray
    ) -> float:
        return np.linalg.norm(pose_1[:3, 3] - pose_2[:3, 3])

    def get_rotational_difference(
        self, rotation_1: Rotation, rotation_2: Rotation
    ) -> np.ndarray:
        # https://stackoverflow.com/questions/22157435/difference-between-the-two-quaternions
        # http://www.boris-belousov.net/2016/12/01/quat-dist/#:~:text=Using%20quaternions%C2%B6&text=The%20difference%20rotation%20quaternion%20that,quaternion%20r%20%3D%20p%20q%20%E2%88%97%20.

        return rotation_2.as_quat() * rotation_1.inv().as_quat()

    def get_translational_difference(
        self, translation_1: np.ndarray, translation_2: np.ndarray
    ) -> np.ndarray:
        return translation_1 - translation_2

    def get_relative_pose(self, pose_1: np.ndarray, pose_2: np.ndarray) -> np.ndarray:
        rotation_1 = Rotation.from_matrix(pose_1[:3, :3])
        rotation_2 = Rotation.from_matrix(pose_2[:3, :3])
        translation_1 = pose_1[:3, 3]
        translation_2 = pose_2[:3, 3]

        return np.concatenate(
            [
                self.get_rotational_difference(rotation_1, rotation_2),
                self.get_translational_difference(translation_1, translation_2),
            ]
        )

    def cartesian_to_spherical(self, xyz: np.ndarray) -> np.ndarray:
        # https://github.com/cvlab-columbia/zero123/blob/main/zero123/ldm/data/simple.py#L318

        # ptsnew = np.hstack((xyz, np.zeros(xyz.shape))) #what is this for?
        xy = xyz[:, 0] ** 2 + xyz[:, 1] ** 2
        z = np.sqrt(xy + xyz[:, 2] ** 2)
        # for elevation angle defined from Z-axis down
        theta = np.arctan2(np.sqrt(xy), xyz[:, 2])
        # ptsnew[:,4] = np.arctan2(xyz[:,2], np.sqrt(xy))
        # # for elevation angle defined from XY-plane up
        azimuth = np.arctan2(xyz[:, 1], xyz[:, 0])
        return np.array([theta, azimuth, z])

    def get_T(self, target_RT: np.ndarray, cond_RT: np.ndarray) -> torch.Tensor:
        # https://github.com/cvlab-columbia/zero123/blob/main/zero123/ldm/data/simple.py#L318

        R, T = target_RT[:3, :3], target_RT[:3, -1]  # double check this
        T_target = -R.T @ T

        R, T = cond_RT[:3, :3], cond_RT[:3, -1]  # double check this
        T_cond = -R.T @ T

        theta_cond, azimuth_cond, z_cond = self.cartesian_to_spherical(T_cond[None, :])
        theta_target, azimuth_target, z_target = self.cartesian_to_spherical(
            T_target[None, :]
        )

        d_theta = theta_target - theta_cond
        d_azimuth = (azimuth_target - azimuth_cond) % (2 * math.pi)
        d_z = z_target - z_cond

        d_T = torch.tensor(
            [
                d_theta.item(),
                math.sin(d_azimuth.item()),
                math.cos(d_azimuth.item()),
                d_z.item(),
            ]
        )

        return d_T


# create a dataset which inherits from the ScannetppIphoneDataset class


class ScannetppIphoneDatasetVirtualPose(ScannetppIphoneDataset):
    # call the init function of the parent class
    def __init__(
        self,
        root_dir: str,
        scenes: List[str],
        image_pairs_per_scene: int,
        distance_threshold: float,
        depth_map: str,
        transform: torchvision.transforms = None,
        stage: str = "train",
    ):
        super().__init__(
            root_dir,
            scenes,
            image_pairs_per_scene,
            distance_threshold,
            depth_map,
            transform,
            stage,
        )

    # overwrite get_item function to return the first image
    def __getitem__(self, idx: int) -> Dict[str, torch.Tensor]:
        data_dict = self.data[0]
        image_target = Image.open(data_dict["path_target"])  # shape [3,1920,1440]
        image_cond = torchvision.io.read_image(
            data_dict["path_cond"]
        )  # shape [3,1920,1440]

        pose_target = data_dict["pose_cond"]

        # rotate the pose by 45 degrees around the y axis
        rotation = Rotation.from_euler("y", 45, degrees=True)
        pose_target[:3, :3] = rotation.as_matrix() @ pose_target[:3, :3]  # type: ignore

        rank_zero_print("Rotated pose by 45 degrees around the y axis")

        T = self.get_relative_pose(pose_target, data_dict["pose_cond"])  # shape [7]

        # Overfit DEBUG set target image to be completely white
        # image_target = Image.new('RGB', (512, 512), color = 'white')
        image_cond_vae = None
        if self.transform:
            # apply transformations for VAE only on target image
            image_target = self.transform(image_target)
            image_cond_vae = torchvision.transforms.ToPILImage()(image_cond)
            image_cond_vae = self.transform(image_cond_vae)  # used for DreamPoseADapter

        result = {
            "image_cond": image_cond,
            "image_target": image_target,
            "T": T,
            "path_cond": data_dict["path_cond"],
            "image_cond_vae": image_cond_vae,
        }

        if self.depth_map:
            depth_map_path = (
                data_dict["path_target"].replace("rgb", "depth").replace("jpg", "png")
            )
            depth_map = Image.open(depth_map_path)
            h, w = depth_map.size
            # ensure that the depth image corresponds to the target image
            depth_map = torchvision.transforms.CenterCrop(min(h, w))(depth_map)
            depth_map = torchvision.transforms.ToTensor()(depth_map)
            result["depth_map"] = depth_map.float()

        return result<|MERGE_RESOLUTION|>--- conflicted
+++ resolved
@@ -16,15 +16,8 @@
 from torch.utils.data import Dataset
 
 from scene_nvs.utils.distributed import rank_zero_print
-<<<<<<< HEAD
-
-# from scene_nvs.utils.prerender_depth import (  # render_and_save_depth_map
-#    render_and_save_depth_map_batched,
-# )
-=======
 from scene_nvs.utils.prerender_depth import render_and_save_depth_map_batched
 from scene_nvs.utils.prerender_rgb import render_and_save_image_batched
->>>>>>> 2686af5f
 from scene_nvs.utils.timings import rank_zero_print_log_time
 
 RENDER_BATCH_SIZE = 16
@@ -226,40 +219,9 @@
 
         return data
 
-<<<<<<< HEAD
-            for i, data_dict in enumerate(tqdm.tqdm(data, desc="Rendering depth maps")):
-                depth_map_path = (
-                    data_dict["path_cond"].replace("rgb", "depth").replace("jpg", "png")
-                )
-                if self.depth_map_type in ["gt", "partial_gt"]:
-                    data_dict["depth_map_path"] = depth_map_path
-                elif self.depth_map_type == "projected":
-                    depth_map_path_proj = os.path.join(
-                        proj_depth_root, f"{data_dict['indices']}.png"
-                    )
-                    data_dict["depth_map_path"] = depth_map_path_proj
-
-                    if not os.path.exists(depth_map_path_proj):
-                        current_batch.append(data_dict)
-                        path_batch.append(depth_map_path)
-
-                    if i == final_idx and len(current_batch) > 0:
-                        # render_and_save_depth_map_batched(current_batch, path_batch)
-                        raise NotImplementedError("Only in michaels env")
-                    elif len(current_batch) < 64:
-                        continue
-                    elif len(current_batch) == 64:
-                        raise NotImplementedError("Only in michaels env")
-                        # render_and_save_depth_map_batched(current_batch, path_batch)
-                        current_batch = []
-                        path_batch = []
-                    else:
-                        raise ValueError("Something in batching didn't work.")
-=======
     def precompute_rgb(self, directory, data):
         current_batch = []
         depth_path_batch = []
->>>>>>> 2686af5f
 
         proj_depth_root = os.path.join(directory, "proj_rgb")
         os.makedirs(proj_depth_root, exist_ok=True)
