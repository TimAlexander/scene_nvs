--- conflicted
+++ resolved
@@ -159,17 +159,11 @@
                 {
                     "path_cond": image_files[i],
                     "path_target": image_files[j],
-<<<<<<< HEAD
                     "pose_cond": poses_c2w[image_names[i].split(".")[0]],
                     "pose_target": poses_c2w[image_names[j].split(".")[0]],
-                    "scene": self.root_dir.split("/")[-2],
+                    "scene": directory.split("/")[-2],
                     "K_cond": K[image_names[i].split(".")[0]],
                     "K_target": K[image_names[j].split(".")[0]],
-=======
-                    "pose_cond": poses[image_names[i].split(".")[0]],
-                    "pose_target": poses[image_names[j].split(".")[0]],
-                    "scene": directory.split("/")[-2],
->>>>>>> ab7a2fd2
                 }
                 for i, j in train
             ]
@@ -179,17 +173,11 @@
                 {
                     "path_cond": image_files[i],
                     "path_target": image_files[j],
-<<<<<<< HEAD
                     "pose_cond": poses_c2w[image_names[i].split(".")[0]],
                     "pose_target": poses_c2w[image_names[j].split(".")[0]],
-                    "scene": self.root_dir.split("/")[-2],
+                    "scene": directory.split("/")[-2],
                     "K_cond": K[image_names[i].split(".")[0]],
                     "K_target": K[image_names[j].split(".")[0]],
-=======
-                    "pose_cond": poses[image_names[i].split(".")[0]],
-                    "pose_target": poses[image_names[j].split(".")[0]],
-                    "scene": directory.split("/")[-2],
->>>>>>> ab7a2fd2
                 }
                 for i, j in val
             ]
@@ -199,17 +187,11 @@
                 {
                     "path_cond": image_files[i],
                     "path_target": image_files[j],
-<<<<<<< HEAD
                     "pose_cond": poses_c2w[image_names[i].split(".")[0]],
                     "pose_target": poses_c2w[image_names[j].split(".")[0]],
-                    "scene": self.root_dir.split("/")[-2],
+                    "scene": directory.split("/")[-2],
                     "K_cond": K[image_names[i].split(".")[0]],
                     "K_target": K[image_names[j].split(".")[0]],
-=======
-                    "pose_cond": poses[image_names[i].split(".")[0]],
-                    "pose_target": poses[image_names[j].split(".")[0]],
-                    "scene": directory.split("/")[-2],
->>>>>>> ab7a2fd2
                 }
                 for i, j in test
             ]
