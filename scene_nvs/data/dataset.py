import json
import math
import os
import random
from collections import Counter
from typing import Dict, List, Union

import cv2
import numpy as np
import torch
import torchvision
import tqdm
from PIL import Image
from scipy.spatial.transform import Rotation
from sklearn.model_selection import train_test_split
from torch.utils.data import Dataset

from scene_nvs.utils.distributed import rank_zero_print
from scene_nvs.utils.prerender_depth import render_and_save_depth_map
from scene_nvs.utils.timings import rank_zero_print_log_time


class ScannetppIphoneDataset(Dataset):
    def __init__(
        self,
        root_dir: str,
        scenes: List[str],
        image_pairs_per_scene: int,
        distance_threshold: float,
        depth_map_type: str,
        depth_map: bool,
        transform: torchvision.transforms = None,
        stage: str = "train",
    ):
        self.root_dir: str = root_dir
        self.scenes: List[str] = scenes
        self.transform: torchvision.transforms = transform
        self.data: List[Dict[str, Union[str, torch.Tensor]]] = []
        self.distance_threshold = distance_threshold
        self.depth_map = depth_map
        self.depth_map_type = depth_map_type
        self.stage = stage

        for scene in tqdm.tqdm(scenes, desc="Loading scenes"):
            self.data += self.load_data(os.path.join(root_dir, scene, "iphone"))

        # doesnt work from commandline
        # with multiprocessing.Pool(8) as pool:
        #     result = list(tqdm(pool.imap(self.load_data, [os.path.join(
        #         root_dir, scene, "iphone") for scene in scenes]), total=len(scenes)))
        # for data in result:
        #    self.data += data

        scene_counts = Counter(item["scene"] for item in self.data)

        # Find the minimum amount of data for one scene
        min_scene_data_count = min(scene_counts.values())
        rank_zero_print(
            "Minimum number of data points for one scene: ", min_scene_data_count
        )

        if image_pairs_per_scene > min_scene_data_count:
            rank_zero_print(
                "image_pairs_per_scene is larger than the minimum number of data points for one scene. Setting image_pairs_per_scene to minimum number of data points for one scene"
            )
            image_pairs_per_scene = min_scene_data_count

        # Remove data from all_data until all scenes have the same amount of data
        filtered_data = []
        # initialize dict with scene names as keys and 0 as values
        scene_counts_new = {scene: 0 for scene in scene_counts.keys()}
        for item in self.data:
            if scene_counts_new[item["scene"]] < image_pairs_per_scene:
                filtered_data.append(item)
                scene_counts_new[item["scene"]] += 1

        self.data = filtered_data

        # assert that all scenes have the same amount of data
        scene_counts = Counter(item["scene"] for item in self.data)
        assert (
            len(set(scene_counts.values())) == 1
        ), "Not all scenes have the same amount of data"

        # shuffle data randomly
        random.seed(10)
        random.shuffle(self.data)

    def load_data(self, directory) -> List[Dict[str, Union[str, torch.Tensor]]]:
        # Load data (Image + Camera Poses)
        image_folder = os.path.join(directory, "rgb")
        image_names = sorted(os.listdir(image_folder))
        image_files = [
            os.path.join(image_folder, image_name) for image_name in image_names
        ]

        # read the json file pose_intrinsic_imu.json at self.root_dir
        with open(os.path.join(directory, "pose_intrinsic_imu.json")) as f:
            poses = json.load(f)

        poses_c2w = {
            # aligned_pose is aligned with mesh the dataset provides
            frame: np.asarray(poses[frame]["aligned_pose"])
            for frame, pose in poses.items()
            if frame + ".jpg" in image_names
        }

        K = {
            frame: np.asarray(poses[frame]["intrinsic"])
            for frame, pose in poses.items()
            if frame + ".jpg" in image_names
        }

        # check if difference matrix exists
        # NOTE: for now loads distance matrices from pose, not aligned_pose, but should make no difference in relative pose
        if os.path.exists(os.path.join(directory, "distance_matrix.npy")):
            distance_matrix = np.load(os.path.join(directory, "distance_matrix.npy"))
            # to torch tensor
            distance_matrix = torch.from_numpy(distance_matrix)
            # rank_zero_print("Loaded distance matrix from file")
        else:
            distance_matrix = self.get_distance_matrix(
                np.asarray(list(poses_c2w.values()))
            )
            # get max
            maximum = torch.max(distance_matrix[~torch.isnan(distance_matrix)])
            # scale to 0-1
            distance_matrix = distance_matrix / maximum
            np.save(os.path.join(directory, "distance_matrix.npy"), distance_matrix)
            # rank_zero_print("Saved distance matrix to file")

        if not torch.is_tensor(distance_matrix):
            distance_matrix = torch.from_numpy(distance_matrix)
        # print("shape of distance matrix: ", distance_matrix.shape)

        mask = torch.logical_and(
            distance_matrix > 0, distance_matrix <= self.distance_threshold
        )

        candidate_indicies = torch.argwhere(mask)
        # get corresponding viewpoint metric for the candidate indicies
        candidate_viewpoint_metric = distance_matrix[mask]
        # bin the viewpoint metric into 10 bins to stratify the data
        bins = np.linspace(0, self.distance_threshold, 5)
        binned_viewpoint_metric = np.digitize(candidate_viewpoint_metric, bins)
        learn, test = train_test_split(
            candidate_indicies,
            test_size=0.2,
            stratify=binned_viewpoint_metric,
            random_state=42,
        )

        # shape of splits: (n, 2)
        train, val = train_test_split(
            learn,
            test_size=0.2,
            stratify=binned_viewpoint_metric[learn],
            random_state=42,
        )

        if self.stage == "train":
            data = [
                {
                    "indices": f"{i}_{j}",
                    "path_cond": image_files[i],
                    "path_target": image_files[j],
                    "pose_cond": poses_c2w[image_names[i].split(".")[0]],
                    "pose_target": poses_c2w[image_names[j].split(".")[0]],
                    "scene": directory.split("/")[-2],
                    "K_cond": K[image_names[i].split(".")[0]],
                    "K_target": K[image_names[j].split(".")[0]],
                }
                for i, j in train
            ]

        elif self.stage == "val":
            data = [
                {
                    "indices": f"{i}_{j}",
                    "path_cond": image_files[i],
                    "path_target": image_files[j],
                    "pose_cond": poses_c2w[image_names[i].split(".")[0]],
                    "pose_target": poses_c2w[image_names[j].split(".")[0]],
                    "scene": directory.split("/")[-2],
                    "K_cond": K[image_names[i].split(".")[0]],
                    "K_target": K[image_names[j].split(".")[0]],
                }
                for i, j in val
            ]

        elif self.stage == "test":
            data = [
                {
                    "indices": f"{i}_{j}",
                    "path_cond": image_files[i],
                    "path_target": image_files[j],
                    "pose_cond": poses_c2w[image_names[i].split(".")[0]],
                    "pose_target": poses_c2w[image_names[j].split(".")[0]],
                    "scene": directory.split("/")[-2],
                    "K_cond": K[image_names[i].split(".")[0]],
                    "K_target": K[image_names[j].split(".")[0]],
                }
                for i, j in test
            ]

        else:
            raise ValueError("stage must be one of train, val, test")

        if self.depth_map:
            # cutting of gt for partial is done in shared_step
            for data_dict in tqdm.tqdm(data, desc="Rendering depth maps"):
                depth_map_path = (
                    data_dict["path_cond"].replace("rgb", "depth").replace("jpg", "png")
                )
                if self.depth_map_type in ["gt", "partial_gt"]:
                    data_dict["depth_map_path"] = depth_map_path
                elif self.depth_map_type == "projected":
                    proj_depth_root = os.path.join(directory, "proj_depth")
                    os.makedirs(proj_depth_root, exist_ok=True)

                    depth_map_path_proj = os.path.join(
                        proj_depth_root, f"{data_dict['indices']}.png"
                    )
                    data_dict["depth_map_path"] = depth_map_path_proj

                    if not os.path.exists(depth_map_path_proj):
                        render_and_save_depth_map(data_dict, depth_map_path)
                else:
                    raise ValueError(
                        f"depth_map must be one of gt, partial_gt or projected, not {self.depth_map_type}"
                    )
        return data

    def __len__(self) -> int:
        return len(self.data)

<<<<<<< HEAD
    @rank_zero_print_log_time
=======
>>>>>>> 4b60d42a
    def __getitem__(self, idx: int) -> Dict[str, torch.Tensor]:
        data_dict = self.data[idx]
        image_target = Image.open(data_dict["path_target"])  # shape [3,1920,1440]
        image_cond = torchvision.io.read_image(
            data_dict["path_cond"]
        )  # shape [3,1920,1440]

        T = self.get_relative_pose(
            data_dict["pose_target"], data_dict["pose_cond"]
        )  # shape [7]

        # Overfit DEBUG set target image to be completely white
        # image_target = Image.new('RGB', (512, 512), color = 'white')
        image_cond_vae = None
        if self.transform:
            # apply transformations for VAE only on target image
            image_target = self.transform(image_target)
            image_cond_vae = torchvision.transforms.ToPILImage()(image_cond)
            image_cond_vae = self.transform(image_cond_vae)  # used for DreamPoseADapter

        result = {
            "image_cond": image_cond,
            "image_target": image_target,
            "T": T,
            "path_cond": data_dict["path_cond"],
            "image_cond_vae": image_cond_vae,
        }

        if self.depth_map:
            depth_map_path = data_dict["depth_map_path"]
            depth_map = self.read_depth_map(depth_map_path)
            result["depth_map"] = depth_map
        return result

    # @log_time
    def read_depth_map(self, depth_map_path: str) -> torch.Tensor:
        # make sure to read the image as 16 bit
        depth_map = cv2.imread(depth_map_path, cv2.IMREAD_ANYDEPTH)
        # convert to int16, hacky, but depth shouldn't exceed 32.767 m
        depth_map = depth_map.astype(np.int16)

        return torch.from_numpy(depth_map).unsqueeze(0).float()

    def _truncate_data(self, n: int) -> None:
        # truncate the data to n points (for debugging)
        self.data = self.data[:n]

        rank_zero_print("Truncated data to length: " + str(self.__len__()))

    @rank_zero_print_log_time
    def get_distance_matrix(self, poses: np.ndarray) -> torch.Tensor:
        n = len(poses)
        distance_matrix = np.zeros((n, n, 2))
        for i in tqdm.tqdm(range(n)):
            for j in range(n):
                rotational_distance = self.get_rotational_distance(poses[i], poses[j])
                translational_distance = self.get_translational_distance(
                    poses[i], poses[j]
                )
                distance_matrix[i, j] = np.array(
                    [rotational_distance, translational_distance]
                )

        distance_matrix = np.sqrt(np.sum(distance_matrix**2, axis=2))
        return torch.from_numpy(distance_matrix)

    @rank_zero_print_log_time
    def get_difference_matrix_old(self, poses: np.ndarray) -> torch.Tensor:
        n = len(poses)
        difference_matrix = torch.zeros((n, n, 4))
        for i in tqdm.tqdm(range(n)):
            for j in range(n):
                difference_matrix[i, j] = self.get_T(poses[i], poses[j])
        return difference_matrix

    @rank_zero_print_log_time
    def get_distance_matrix_old(self, difference_matrix: torch.Tensor) -> torch.Tensor:
        difference_matrix[:, :, 2] = difference_matrix[:, :, 2] - 1  # to map 1 -> 0
        # Normalize
        difference_matrix[:, :, 2] = (
            difference_matrix[:, :, 2] / difference_matrix[:, :, 2].min()
        )
        difference_matrix[:, :, 0] = (
            difference_matrix[:, :, 0] / difference_matrix[:, :, 0].max()
        )
        difference_matrix[:, :, 3] = (
            difference_matrix[:, :, 3] / difference_matrix[:, :, 3].max()
        )

        single_distance_matrix = torch.sqrt(
            torch.sum(difference_matrix**2, dim=2)
        )  # Shape (n,n)

        return single_distance_matrix

    def get_rotational_distance(self, pose_1: np.ndarray, pose_2: np.ndarray) -> float:
        # http://www.boris-belousov.net/2016/12/01/quat-dist/#:~:text=Using%20quaternions%C2%B6&text=The%20difference%20rotation%20quaternion%20that,quaternion%20r%20%3D%20p%20q%20%E2%88%97%20.
        # https://math.stackexchange.com/questions/90081/quaternion-distance

        rotation_1 = Rotation.from_matrix(pose_1[:3, :3]).as_quat()
        rotation_2 = Rotation.from_matrix(pose_2[:3, :3]).as_quat()
        return 2 * np.arccos(np.dot(rotation_1, rotation_2))

    def get_translational_distance(
        self, pose_1: np.ndarray, pose_2: np.ndarray
    ) -> float:
        return np.linalg.norm(pose_1[:3, 3] - pose_2[:3, 3])

    def get_rotational_difference(
        self, rotation_1: Rotation, rotation_2: Rotation
    ) -> np.ndarray:
        # https://stackoverflow.com/questions/22157435/difference-between-the-two-quaternions
        # http://www.boris-belousov.net/2016/12/01/quat-dist/#:~:text=Using%20quaternions%C2%B6&text=The%20difference%20rotation%20quaternion%20that,quaternion%20r%20%3D%20p%20q%20%E2%88%97%20.

        return rotation_2.as_quat() * rotation_1.inv().as_quat()

    def get_translational_difference(
        self, translation_1: np.ndarray, translation_2: np.ndarray
    ) -> np.ndarray:
        return translation_1 - translation_2

    def get_relative_pose(self, pose_1: np.ndarray, pose_2: np.ndarray) -> np.ndarray:
        rotation_1 = Rotation.from_matrix(pose_1[:3, :3])
        rotation_2 = Rotation.from_matrix(pose_2[:3, :3])
        translation_1 = pose_1[:3, 3]
        translation_2 = pose_2[:3, 3]

        return np.concatenate(
            [
                self.get_rotational_difference(rotation_1, rotation_2),
                self.get_translational_difference(translation_1, translation_2),
            ]
        )

    def cartesian_to_spherical(self, xyz: np.ndarray) -> np.ndarray:
        # https://github.com/cvlab-columbia/zero123/blob/main/zero123/ldm/data/simple.py#L318

        # ptsnew = np.hstack((xyz, np.zeros(xyz.shape))) #what is this for?
        xy = xyz[:, 0] ** 2 + xyz[:, 1] ** 2
        z = np.sqrt(xy + xyz[:, 2] ** 2)
        # for elevation angle defined from Z-axis down
        theta = np.arctan2(np.sqrt(xy), xyz[:, 2])
        # ptsnew[:,4] = np.arctan2(xyz[:,2], np.sqrt(xy))
        # # for elevation angle defined from XY-plane up
        azimuth = np.arctan2(xyz[:, 1], xyz[:, 0])
        return np.array([theta, azimuth, z])

    def get_T(self, target_RT: np.ndarray, cond_RT: np.ndarray) -> torch.Tensor:
        # https://github.com/cvlab-columbia/zero123/blob/main/zero123/ldm/data/simple.py#L318

        R, T = target_RT[:3, :3], target_RT[:3, -1]  # double check this
        T_target = -R.T @ T

        R, T = cond_RT[:3, :3], cond_RT[:3, -1]  # double check this
        T_cond = -R.T @ T

        theta_cond, azimuth_cond, z_cond = self.cartesian_to_spherical(T_cond[None, :])
        theta_target, azimuth_target, z_target = self.cartesian_to_spherical(
            T_target[None, :]
        )

        d_theta = theta_target - theta_cond
        d_azimuth = (azimuth_target - azimuth_cond) % (2 * math.pi)
        d_z = z_target - z_cond

        d_T = torch.tensor(
            [
                d_theta.item(),
                math.sin(d_azimuth.item()),
                math.cos(d_azimuth.item()),
                d_z.item(),
            ]
        )

        return d_T


# create a dataset which inherits from the ScannetppIphoneDataset class


class ScannetppIphoneDatasetVirtualPose(ScannetppIphoneDataset):
    # call the init function of the parent class
    def __init__(
        self,
        root_dir: str,
        scenes: List[str],
        image_pairs_per_scene: int,
        distance_threshold: float,
        depth_map: bool = True,
        transform: torchvision.transforms = None,
        stage: str = "train",
    ):
        super().__init__(
            root_dir,
            scenes,
            image_pairs_per_scene,
            distance_threshold,
            depth_map,
            transform,
            stage,
        )

    # overwrite get_item function to return the first image
    def __getitem__(self, idx: int) -> Dict[str, torch.Tensor]:
        data_dict = self.data[0]
        image_target = Image.open(data_dict["path_target"])  # shape [3,1920,1440]
        image_cond = torchvision.io.read_image(
            data_dict["path_cond"]
        )  # shape [3,1920,1440]

        pose_target = data_dict["pose_cond"]

        # rotate the pose by 45 degrees around the y axis
        rotation = Rotation.from_euler("y", 45, degrees=True)
        pose_target[:3, :3] = rotation.as_matrix() @ pose_target[:3, :3]  # type: ignore

        rank_zero_print("Rotated pose by 45 degrees around the y axis")

        T = self.get_relative_pose(pose_target, data_dict["pose_cond"])  # shape [7]

        # Overfit DEBUG set target image to be completely white
        # image_target = Image.new('RGB', (512, 512), color = 'white')
        image_cond_vae = None
        if self.transform:
            # apply transformations for VAE only on target image
            image_target = self.transform(image_target)
            image_cond_vae = torchvision.transforms.ToPILImage()(image_cond)
            image_cond_vae = self.transform(image_cond_vae)  # used for DreamPoseADapter

        result = {
            "image_cond": image_cond,
            "image_target": image_target,
            "T": T,
            "path_cond": data_dict["path_cond"],
            "image_cond_vae": image_cond_vae,
        }

        if self.depth_map:
            depth_map_path = (
                data_dict["path_target"].replace("rgb", "depth").replace("jpg", "png")
            )
            depth_map = Image.open(depth_map_path)
            h, w = depth_map.size
            # ensure that the depth image corresponds to the target image
            depth_map = torchvision.transforms.CenterCrop(min(h, w))(depth_map)
            depth_map = torchvision.transforms.ToTensor()(depth_map)
            result["depth_map"] = depth_map.float()

        return result<|MERGE_RESOLUTION|>--- conflicted
+++ resolved
@@ -234,10 +234,7 @@
     def __len__(self) -> int:
         return len(self.data)
 
-<<<<<<< HEAD
     @rank_zero_print_log_time
-=======
->>>>>>> 4b60d42a
     def __getitem__(self, idx: int) -> Dict[str, torch.Tensor]:
         data_dict = self.data[idx]
         image_target = Image.open(data_dict["path_target"])  # shape [3,1920,1440]
@@ -426,7 +423,7 @@
         scenes: List[str],
         image_pairs_per_scene: int,
         distance_threshold: float,
-        depth_map: bool = True,
+        depth_map: str,
         transform: torchvision.transforms = None,
         stage: str = "train",
     ):
